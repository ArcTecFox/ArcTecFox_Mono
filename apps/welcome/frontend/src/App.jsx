--- conflicted
+++ resolved
@@ -18,11 +18,9 @@
 const TermsOfService = React.lazy(() => import("./pages/TermsOfService"));
 const PrivacyPolicy = React.lazy(() => import("./pages/PrivacyPolicy"));
 const AcceptInvitation = React.lazy(() => import("./pages/AcceptInvitation"));
-<<<<<<< HEAD
+
 const FAQ = React.lazy(() => import("./pages/FAQ")); // ← add this
-=======
-const ApprovedSignup = React.lazy(() => import("./pages/ApprovedSignup"));
->>>>>>> dc28131e
+
 
 function ProtectedRoute({ children }) {
   const { user, loading } = useAuth();
@@ -45,61 +43,13 @@
           <AuthProvider>
             <Suspense fallback={<LoadingSpinner text="Loading page..." />}>
               <Routes>
-<<<<<<< HEAD
-                {/* All routes use UnifiedLayout for consistent navigation */}
-                <Route element={<UnifiedLayout />}>
-                  {/* Public routes */}
-                  <Route path="/" element={<Home />} />
-                  <Route path="/faq" element={<FAQ />} /> {/* ← new FAQ route */}
-                  <Route path="/terms-of-service" element={<TermsOfService />} />
-                  <Route path="/privacy-policy" element={<PrivacyPolicy />} />
-                  <Route path="/accept-invitation/:token" element={<AcceptInvitation />} />
 
-                  {/* Protected routes */}
-                  <Route
-                    path="/dashboard"
-                    element={
-                      <ProtectedRoute>
-                        <MaintenanceSchedule />
-                      </ProtectedRoute>
-                    }
-                  />
-                  <Route
-                    path="/admin/users"
-                    element={
-                      <ProtectedRoute>
-                        <UserManagement />
-                      </ProtectedRoute>
-                    }
-                  />
-                  <Route
-                    path="/admin/companies"
-                    element={
-                      <ProtectedRoute>
-                        <CompanyManagement />
-                      </ProtectedRoute>
-                    }
-                  />
-                  <Route
-                    path="/admin/super-admins"
-                    element={
-                      <ProtectedRoute>
-                        <SuperAdminManagement />
-                      </ProtectedRoute>
-                    }
-                  />
-                </Route>
-              </Routes>
-            </Suspense>
-          </AuthProvider>
-        </Router>
-      </HelmetProvider>
-=======
               {/* All routes use UnifiedLayout for consistent navigation */}
               <Route element={<UnifiedLayout />}>
                 {/* Public routes */}
                 <Route path="/" element={<Home />} />
                 <Route path="/login" element={<Login />} />
+                <Route path="/faq" element={<FAQ />} /> {/* ← new FAQ route */}
                 <Route path="/terms-of-service" element={<TermsOfService />} />
                 <Route path="/privacy-policy" element={<PrivacyPolicy />} />
                 <Route path="/accept-invitation/:token" element={<AcceptInvitation />} />
@@ -132,7 +82,7 @@
         </AuthProvider>
       </Router>
     </HelmetProvider>
->>>>>>> dc28131e
+
     </ErrorBoundary>
   );
 }