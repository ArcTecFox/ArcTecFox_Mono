import { BrowserRouter as Router, Route, Routes } from "react-router-dom";

import PMPlanner from "./pages/PMPlanner";  // ✔️ correct because PMPlanner is in src/pages
import Home from "./pages/Home";             // ✔️ already correct

//import LeadCaptureModal from "../components/LeadCaptureModal";

import MaintenanceSchedule from "./components/dashboard/maintenance-schedule";
import UserManagement from "./pages/UserManagement";
import SuperAdminManagement from "./pages/SuperAdminManagement";
import CompanyManagement from "./pages/CompanyManagement";
import TermsOfService from "./pages/TermsOfService";
import PrivacyPolicy from "./pages/PrivacyPolicy";
import { AuthProvider } from "./hooks/useAuth";
import ErrorBoundary from "./components/ErrorBoundary";
<<<<<<< HEAD
import MainLayout from "./layouts/MainLayout";
=======
import MainLayout from "./layouts/MainLayout"; // you'll need to create this if missing
>>>>>>> ea5fd101

function App() {
  return (
    <ErrorBoundary>
      <Router>
        <AuthProvider>
          <Routes>
            <Route element={<MainLayout />}>
              <Route path="/" element={<Home />} />            {/* 👈 Update this */}
              <Route path="/pmplanner" element={<PMPlanner />} />
<<<<<<< HEAD
              <Route path="/dashboard" element={<MaintenanceSchedule />} />  {/* Optional cleanup */}
=======
              <Route path="/admin/users" element={<UserManagement />} />
              <Route path="/admin/companies" element={<CompanyManagement />} />
              <Route path="/admin/super-admins" element={<SuperAdminManagement />} />
              <Route path="/terms-of-service" element={<TermsOfService />} />
              <Route path="/privacy-policy" element={<PrivacyPolicy />} />
>>>>>>> ea5fd101
            </Route>
          </Routes>
        </AuthProvider>
      </Router>
    </ErrorBoundary>
  );
}

export default App;
<|MERGE_RESOLUTION|>--- conflicted
+++ resolved
@@ -13,11 +13,9 @@
 import PrivacyPolicy from "./pages/PrivacyPolicy";
 import { AuthProvider } from "./hooks/useAuth";
 import ErrorBoundary from "./components/ErrorBoundary";
-<<<<<<< HEAD
-import MainLayout from "./layouts/MainLayout";
-=======
+
 import MainLayout from "./layouts/MainLayout"; // you'll need to create this if missing
->>>>>>> ea5fd101
+
 
 function App() {
   return (
@@ -28,15 +26,13 @@
             <Route element={<MainLayout />}>
               <Route path="/" element={<Home />} />            {/* 👈 Update this */}
               <Route path="/pmplanner" element={<PMPlanner />} />
-<<<<<<< HEAD
-              <Route path="/dashboard" element={<MaintenanceSchedule />} />  {/* Optional cleanup */}
-=======
+
+
               <Route path="/admin/users" element={<UserManagement />} />
               <Route path="/admin/companies" element={<CompanyManagement />} />
               <Route path="/admin/super-admins" element={<SuperAdminManagement />} />
               <Route path="/terms-of-service" element={<TermsOfService />} />
               <Route path="/privacy-policy" element={<PrivacyPolicy />} />
->>>>>>> ea5fd101
             </Route>
           </Routes>
         </AuthProvider>
