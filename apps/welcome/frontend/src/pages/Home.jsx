--- conflicted
+++ resolved
@@ -72,30 +72,8 @@
   };
 
   return (
-<<<<<<< HEAD
-    <div className="bg-gray-50 min-h-screen font-sans">
-      {/* Header (only header on the site) */}
-      <header className="sticky top-0 z-40 border-b bg-white/80 backdrop-blur supports-[backdrop-filter]:bg-white/60">
-        <div className="mx-auto max-w-6xl h-14 px-4 flex items-center justify-between">
-          <a href="/" className="flex items-center gap-2">
-            <img
-              src="/assets/ArcTecFox-logo.jpg"
-              alt="ArcTecFox"
-              className="h-8 w-8 rounded"
-            />
-            <span className="hidden sm:inline font-semibold tracking-tight bg-gradient-to-r from-blue-600 via-indigo-500 to-cyan-400 bg-clip-text text-transparent">
-              ArcTecFox — AI-Powered Preventive Maintenance
-            </span>
-          </a>
-          <UserStatusBar />
-        </div>
-      </header>
-
-      {/* Hero */}
-=======
     <div className="bg-gray-50 relative font-sans">
       {/* --- HERO --- */}
->>>>>>> 2e2b0728
       <section className="bg-white py-16 text-center border-b">
         <div className="max-w-4xl mx-auto px-4">
           <h1 className="text-4xl sm:text-5xl font-extrabold text-gray-900 mb-6">
