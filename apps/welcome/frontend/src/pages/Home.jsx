import React, { useState, useEffect } from "react";
import { useNavigate, Link } from "react-router-dom";
import { useAuth } from "../hooks/useAuth";
import LeadCaptureModal from "../components/LeadCaptureModal";
import PMPlannerOpen from "../pages/PMPlannerOpen";
import ProgressBar from "../components/ProgressBar";
import ParentPlanLoadingModal from "../components/assets/ParentPlanLoadingModal";
import { captureLeadWithPlan, sendPMPlanNotification } from "../api";
import { exportPlanToExcel } from "../utils/exportPlan";
import { useToast } from "../hooks/use-toast";
import SEO from "../components/SEO";
import { Helmet } from "react-helmet-async";

export default function Home() {
  const { user, loading } = useAuth();
  const navigate = useNavigate();

  const [showLeadModal, setShowLeadModal] = useState(false);
  const [showLoadingModal, setShowLoadingModal] = useState(false);
  const [loadingStatus, setLoadingStatus] = useState('analyzing');
  const [loadingProgress, setLoadingProgress] = useState(0);
  const [assetName, setAssetName] = useState("");
  const [completion, setCompletion] = useState(0);
  const [formState, setFormState] = useState(null);
  const [submitting, setSubmitting] = useState(false);
  const [resetFormTrigger, setResetFormTrigger] = useState(0);
  const { toast } = useToast();

  useEffect(() => {
    if (!loading && user) navigate("/dashboard", { replace: true });
  }, [user, loading, navigate]);

  if (loading) {
    return (
      <div className="min-h-screen flex items-center justify-center">
        <div className="text-center">
          <div className="animate-spin rounded-full h-8 w-8 border-b-2 border-blue-500 mx-auto mb-4" />
          <p>Loading...</p>
        </div>
      </div>
    );
  }
  if (user) {
    return (
      <div className="min-h-screen flex items-center justify-center">
        <div className="text-center">
          <div className="animate-spin rounded-full h-8 w-8 border-b-2 border-blue-500 mx-auto mb-4" />
          <p>Redirecting to dashboard...</p>
        </div>
      </div>
    );
  }

  const scrollToGenerator = () => {
    const el = document.getElementById("pm-planner-section");
    if (el) el.scrollIntoView({ behavior: "smooth" });
  };

  const handlePlannerProgress = (formData) => {
    setFormState(formData);
    setAssetName(formData?.name || "");
    const keys = [
      "name",
      "model",
      "serial",
      "category",
      "hours",
      "additional_context",
      "environment",
      "date_of_plan_start",
    ];
    const filled = keys.filter((k) => {
      const v = formData?.[k];
      return v !== undefined && String(v).trim() !== "";
    }).length;
    setCompletion(Math.round((filled / keys.length) * 100));
  };

  const handlePlannerSubmit = async (formData) => {
    setFormState(formData);
    setShowLeadModal(true);
  };

  const handleLeadSubmit = async ({ email, company, fullName, requestAccess }) => {
    try {
      setSubmitting(true);
<<<<<<< HEAD
      const tasks = await generatePMPlan(formState);
      const { plan } = await saveLeadAndPlan({
        form: formState,
        lead: { email, company },
        tasks,
      });
      exportPlanToExcel({ plan, tasks });
      setShowLeadModal(false);
=======
      setShowLeadModal(false);
      setShowLoadingModal(true);
      
      // Simulate loading progression
      const progressSteps = [
        { status: 'analyzing', progress: 25, delay: 800 },
        { status: 'generating', progress: 50, delay: 1200 },
        { status: 'creating', progress: 75, delay: 1000 },
        { status: 'saving', progress: 90, delay: 500 }
      ];
      
      for (const step of progressSteps) {
        setLoadingStatus(step.status);
        setLoadingProgress(step.progress);
        await new Promise(resolve => setTimeout(resolve, step.delay));
      }

      // Call the backend endpoint that handles everything
      const result = await captureLeadWithPlan({
        planData: formState,
        email,
        company,
        fullName,
        requestAccess
      });
      
      setLoadingProgress(100);
      await new Promise(resolve => setTimeout(resolve, 300));
      setShowLoadingModal(false);

      // Send notification email to support
      try {
        await sendPMPlanNotification({
          user_name: fullName,
          user_email: email,
          company_name: company,
          asset_name: formState?.asset_name,
          asset_type: formState?.asset_type
        });
        console.log('✅ Support notification sent successfully');
      } catch (emailError) {
        console.log('⚠️ Support notification failed (non-critical):', emailError);
      }

      // Auto-export to Excel for the user
      exportPlanToExcel({ plan: result.plan, tasks: result.data });

      // Download PDF if available
      if (result.pdf_url) {
        const backendUrl = import.meta.env.VITE_BACKEND_URL || 'http://localhost:8000';
        const pdfUrl = `${backendUrl}${result.pdf_url}`;
        
        console.log('📄 Attempting PDF download from:', pdfUrl);
        
        // Use window.open as a fallback for better cross-browser compatibility
        try {
          // Try fetch first to ensure the file exists
          const response = await fetch(pdfUrl);
          if (response.ok) {
            const blob = await response.blob();
            const url = window.URL.createObjectURL(blob);
            const link = document.createElement('a');
            link.href = url;
            link.download = `PM_Plan_${result.plan.id}.pdf`;
            document.body.appendChild(link);
            link.click();
            document.body.removeChild(link);
            window.URL.revokeObjectURL(url);
            console.log('✅ PDF download successful');
          } else {
            console.error('❌ PDF download failed: Response not OK', response.status);
          }
        } catch (error) {
          console.error('❌ PDF download error:', error);
          // Fallback: open in new tab
          window.open(pdfUrl, '_blank');
        }
      }

      // Show success toast notification
      if (requestAccess) {
        toast({
          title: "Plan Created & Access Requested!",
          description: "You'll receive an email when your account is approved.",
          variant: "default"
        });
      } else {
        toast({
          title: "PM Plan Generated Successfully!",
          description: result.pdf_url 
            ? "Your preventive maintenance plan has been downloaded as PDF and Excel."
            : "Your preventive maintenance plan has been downloaded as Excel.",
          variant: "default"
        });
      }

      // Clear the form after successful generation
      setResetFormTrigger(prev => prev + 1);
      setAssetName("");
      setCompletion(0);
      setFormState(null);

>>>>>>> dc28131e
    } catch (err) {
      console.error("❌ Lead capture failed:", err);
      setShowLoadingModal(false);
      toast({
        title: "Plan Generation Failed",
        description: `Failed to generate plan: ${err.message}`,
        variant: "destructive"
      });
    } finally {
      setSubmitting(false);
    }
  };

  return (
    <>
      <SEO
        title="Free Preventive Maintenance Plan Generator | ArcTecFox"
        description="ArcTecFox delivers structured, CMMS-ready preventive maintenance plans in under 2 minutes. Plan, Prevent, Perform — keep assets under management reliable and compliant."
      />

      <div className="bg-gray-50 relative font-sans">
        {/* HERO */}
        <section className="bg-white py-16 text-center border-b">
          <div className="max-w-5xl mx-auto px-4">
            <h1 className="text-4xl sm:text-5xl font-extrabold text-gray-900 mb-6">
              Failing to plan is planning to fail.
            </h1>
            <p className="text-lg text-gray-700 mb-8 max-w-3xl mx-auto leading-relaxed">
              ArcTecFox provides the most effective preventive maintenance plans in the industry — prevent failure before it happens, optimize reliability, and scale maintenance with confidence.
            </p>
            <div className="flex items-center justify-center gap-3">
              <button
                onClick={scrollToGenerator}
                className="inline-flex items-center gap-2 bg-blue-600 text-white px-6 py-3 rounded-lg hover:bg-blue-700 shadow"
              >
                <span>⚡</span> Generate My Free PM Plan
              </button>
              <Link to="/faq" className="text-blue-600 font-semibold hover:underline">
                See FAQs
              </Link>
            </div>
            <p className="text-sm text-gray-600 mt-3">Plan, Prevent, Perform.</p>
          </div>
        </section>

        {/* PAIN POINTS */}
        <section className="py-12 text-center">
          <div className="max-w-5xl mx-auto px-4">
            <h2 className="text-2xl md:text-3xl font-bold mb-4">Why teams fall behind</h2>
            <ul className="grid gap-3 text-left sm:grid-cols-3 text-gray-800">
              <li className="bg-white p-4 rounded border">Incomplete CMMS setups create gaps in coverage.</li>
              <li className="bg-white p-4 rounded border">Outdated spreadsheets ignore real operating conditions.</li>
              <li className="bg-white p-4 rounded border">Unstructured work increases downtime and costs.</li>
            </ul>
          </div>
        </section>

        {/* SOLUTION */}
        <section className="bg-white py-12 border-y">
          <div className="max-w-5xl mx-auto px-4">
            <h2 className="text-2xl sm:text-3xl font-bold mb-3">Continuous PM Optimization</h2>
            <p className="text-gray-700 mb-6">
              A preventive maintenance plan is not a one-time document. It’s a structured, evolving program aligned to your assets under management.
            </p>
            <div className="grid sm:grid-cols-3 gap-6 text-left">
              <div>
                <h3 className="font-semibold text-gray-900 mb-1">Quarterly reviews</h3>
                <p className="text-gray-700">Refine tasks and intervals based on reliability performance and compliance.</p>
              </div>
              <div>
                <h3 className="font-semibold text-gray-900 mb-1">Lifecycle updates</h3>
                <p className="text-gray-700">Revise plans as assets are installed, upgraded, or decommissioned.</p>
              </div>
              <div>
                <h3 className="font-semibold text-gray-900 mb-1">Data-driven revisions</h3>
                <p className="text-gray-700">Leverage standards, field data, and technician feedback to stay effective.</p>
              </div>
            </div>
          </div>
        </section>

<<<<<<< HEAD
        {/* FAQ ABOVE GENERATOR */}
        <section className="bg-gray-50 py-12 border-t">
          <div className="max-w-5xl mx-auto px-4">
            <h2 className="text-2xl sm:text-3xl font-bold mb-6 text-center">Preventive Maintenance — FAQs</h2>
            <div className="grid md:grid-cols-2 gap-8 text-left">
              <div>
                <h3 className="font-semibold text-gray-900">How do I create a plan?</h3>
                <p className="text-gray-700 mb-4">Use the free generator on this page. Enter asset details and get a CMMS-ready plan in under 2 minutes.</p>
                <h3 className="font-semibold text-gray-900">Is it free?</h3>
                <p className="text-gray-700 mb-4">Yes. You can generate and download a plan for free here.</p>
              </div>
              <div>
                <h3 className="font-semibold text-gray-900">Can I export to my CMMS?</h3>
                <p className="text-gray-700 mb-4">Yes. Export to Excel/CSV and import to your CMMS. Field mapping guidance included.</p>
                <h3 className="font-semibold text-gray-900">Who is ArcTecFox for?</h3>
                <p className="text-gray-700">Maintenance and reliability teams managing 50+ assets per site in regulated, asset-heavy industries.</p>
              </div>
            </div>
            <div className="text-center mt-6">
              <Link to="/faq" className="text-blue-600 font-semibold hover:underline">See the full FAQ →</Link>
            </div>
          </div>
        </section>

        {/* GENERATOR */}
        <section id="pm-planner-section" className="max-w-5xl mx-auto px-4 py-16">
          <h2 className="text-2xl sm:text-3xl font-bold mb-6">Free Preventive Maintenance Plan Generator</h2>
          <ProgressBar
            progress={completion}
            label={
              assetName
                ? `You’re close — finalize the structured plan for “${assetName}”.`
                : `Answer a few fields to generate your structured baseline plan.`
            }
          />
          <PMPlannerOpen onChange={handlePlannerProgress} onGenerate={handlePlannerSubmit} disabled={submitting} />
        </section>

        {/* FINAL CTA */}
        <section className="bg-white py-10 border-t text-center">
          <div className="max-w-5xl mx-auto px-4">
            <h3 className="text-xl font-semibold mb-2">Plan, Prevent, Perform.</h3>
            <p className="text-gray-700 mb-6">Start with a structured baseline. Keep it effective with Continuous PM Optimization.</p>
            <button
              onClick={scrollToGenerator}
              className="inline-flex items-center gap-2 bg-blue-600 text-white px-6 py-3 rounded-lg hover:bg-blue-700 shadow"
            >
              <span>⚡</span> Generate My Free PM Plan
            </button>
          </div>
        </section>

        {/* Structured Data (JSON-LD via dangerouslySetInnerHTML to avoid Vite normalization) */}
        <Helmet>
          <script
            type="application/ld+json"
            dangerouslySetInnerHTML={{
              __html: JSON.stringify({
                "@context": "https://schema.org",
                "@type": "FAQPage",
                mainEntity: [
                  {
                    "@type": "Question",
                    name: "How do I create a preventive maintenance plan?",
                    acceptedAnswer: {
                      "@type": "Answer",
                      text:
                        "Use the Free PM Plan Generator on the landing page. Enter asset type, usage hours, environment, and start date to receive a structured baseline with tasks, intervals, and schedule logic.",
                    },
                  },
                  {
                    "@type": "Question",
                    name: "Is it free?",
                    acceptedAnswer: {
                      "@type": "Answer",
                      text:
                        "Yes. You can generate and download a plan for free directly from the landing page.",
                    },
                  },
                  {
                    "@type": "Question",
                    name: "Can I export the PM plan to my CMMS?",
                    acceptedAnswer: {
                      "@type": "Answer",
                      text:
                        "Yes. Export to Excel/CSV and import into your CMMS. Field mapping guidance is provided.",
                    },
                  },
                  {
                    "@type": "Question",
                    name: "What is Continuous PM Optimization?",
                    acceptedAnswer: {
                      "@type": "Answer",
                      text:
                        "ArcTecFox’s branded process to keep PM effective over time: quarterly reviews, lifecycle-aligned updates, and data-driven revisions.",
                    },
                  },
                  {
                    "@type": "Question",
                    name: "Which assets are supported?",
                    acceptedAnswer: {
                      "@type": "Answer",
                      text:
                        "HVAC, compressors, pumps, chillers, CNC, conveyors, motors, and custom entries for your assets under management.",
                    },
                  },
                ],
              }),
            }}
          />
          <script
            type="application/ld+json"
            dangerouslySetInnerHTML={{
              __html: JSON.stringify({
                "@context": "https://schema.org",
                "@type": "HowTo",
                name: "How to create a preventive maintenance plan",
                step: [
                  { "@type": "HowToStep", name: "Choose asset type", text: "Select the equipment (HVAC, compressor, CNC, chiller, etc.)." },
                  { "@type": "HowToStep", name: "Enter usage & conditions", text: "Provide hours, environment, and criticality." },
                  { "@type": "HowToStep", name: "Generate schedule", text: "Click “Generate My Free PM Plan” to create a CMMS-ready schedule." },
                  { "@type": "HowToStep", name: "Export", text: "Download Excel/CSV and import into your CMMS." }
                ],
              }),
            }}
          />
        </Helmet>

        {showLeadModal && (
          <LeadCaptureModal
            submitting={submitting}
            onClose={() => setShowLeadModal(false)}
            onLeadSubmit={handleLeadSubmit}
          />
        )}

        <footer className="mt-12 border-t py-6 text-center text-sm text-gray-600">
          © {new Date().getFullYear()} ArcTecFox. Plan, Prevent, Perform.
        </footer>
      </div>
=======
          <p className="text-sm text-gray-600 mt-3">
            Predictive maintenance is powerful — but useless without a preventive foundation.
          </p>
        </div>
      </section>

      {/* Positioning Section */}
      <section className="my-16 text-center px-4">
        <div className="max-w-4xl mx-auto">
          <h2 className="text-2xl md:text-3xl font-bold mb-4">
            Before You Predict Failure… Have a Plan to Prevent It
          </h2>
          <p className="max-w-2xl mx-auto text-lg mb-6 text-gray-700">
            Everyone’s chasing the next AI sensor or failure prediction model.
            But what’s the point of predicting failure if you don’t have a preventive plan to act on it?
          </p>
          <p className="max-w-2xl mx-auto text-lg mb-6 text-gray-700">
            You can’t optimize what you haven’t planned for. ArcTecFox builds your baseline preventive
            maintenance plan in less than 60 seconds — so you’re not putting the cart before the horse.
          </p>
          <ul className="max-w-md mx-auto text-left space-y-2 text-gray-800 mb-6">
            <li>✅ Fast, structured PMs</li>
            <li>✅ AI-generated using reliability engineering best practices</li>
            <li>✅ Instantly usable in Excel, PDF, or your CMMS</li>
          </ul>
          <p className="font-semibold text-gray-900">
            First plan. Then predict. Then optimize. <br className="hidden sm:block" />
            Most skip step 1 — don’t be most.
          </p>
        </div>
      </section>

      {/* Free Offer */}
      <section className="bg-gray-100 py-14 text-center">
        <div className="max-w-4xl mx-auto px-4">
          <h2 className="text-3xl font-semibold text-gray-800 mb-4">
            Try It Free—No Sign-Up Needed
          </h2>
        <p className="text-gray-700 mb-6 max-w-2xl mx-auto">
            Enter your asset below and get a complete preventive maintenance plan instantly.
          </p>

          <ul className="text-left max-w-xl mx-auto text-gray-700 mb-8 space-y-2">
            <li>✔ Task details, intervals, and schedules</li>
            <li>✔ Delivered as a clean Excel file (plus optional PDF)</li>
            <li>✔ Based on proven standards + AI logic</li>
            <li>✔ Ready to share or import into your CMMS</li>
          </ul>

          <p className="text-gray-600 mb-6">Takes less than 1 minute to complete.</p>

          <button
            onClick={scrollToPlanner}
            className="inline-flex items-center gap-2 bg-blue-600 text-white px-6 py-3 rounded-lg hover:bg-blue-700 shadow"
          >
            <span>👉</span> Start Planning in 60 Seconds
          </button>

          <p className="text-sm text-gray-600 mt-3">
            Your preventive maintenance plan will be generated instantly and emailed to you.
          </p>
        </div>
      </section>

      {/* Planner + Progress */}
      <section id="pm-planner-section" className="max-w-5xl mx-auto px-4 py-16">
        <ProgressBar
          progress={completion}
          label={
            assetName
              ? `You almost have your preventive maintenance plan for "${assetName}"`
              : `You’re close—answer a few fields to generate your plan`
          }
        />
        <PMPlannerOpen
          onChange={handlePlannerProgress}
          onGenerate={handlePlannerSubmit}
          disabled={submitting}
          resetTrigger={resetFormTrigger}
        />
      </section>

      {showLeadModal && (
        <LeadCaptureModal
          submitting={submitting}
          onClose={() => setShowLeadModal(false)}
          onLeadSubmit={handleLeadSubmit}
        />
      )}
      
      <ParentPlanLoadingModal 
        isOpen={showLoadingModal}
        status={loadingStatus}
        progress={loadingProgress}
      />

      <footer className="mt-12 border-t py-6" />
    </div>
>>>>>>> dc28131e
    </>
  );
}<|MERGE_RESOLUTION|>--- conflicted
+++ resolved
@@ -84,16 +84,8 @@
   const handleLeadSubmit = async ({ email, company, fullName, requestAccess }) => {
     try {
       setSubmitting(true);
-<<<<<<< HEAD
-      const tasks = await generatePMPlan(formState);
-      const { plan } = await saveLeadAndPlan({
-        form: formState,
-        lead: { email, company },
-        tasks,
-      });
-      exportPlanToExcel({ plan, tasks });
-      setShowLeadModal(false);
-=======
+
+
       setShowLeadModal(false);
       setShowLoadingModal(true);
       
@@ -196,7 +188,6 @@
       setCompletion(0);
       setFormState(null);
 
->>>>>>> dc28131e
     } catch (err) {
       console.error("❌ Lead capture failed:", err);
       setShowLoadingModal(false);
@@ -278,7 +269,7 @@
           </div>
         </section>
 
-<<<<<<< HEAD
+
         {/* FAQ ABOVE GENERATOR */}
         <section className="bg-gray-50 py-12 border-t">
           <div className="max-w-5xl mx-auto px-4">
@@ -419,106 +410,7 @@
           © {new Date().getFullYear()} ArcTecFox. Plan, Prevent, Perform.
         </footer>
       </div>
-=======
-          <p className="text-sm text-gray-600 mt-3">
-            Predictive maintenance is powerful — but useless without a preventive foundation.
-          </p>
-        </div>
-      </section>
-
-      {/* Positioning Section */}
-      <section className="my-16 text-center px-4">
-        <div className="max-w-4xl mx-auto">
-          <h2 className="text-2xl md:text-3xl font-bold mb-4">
-            Before You Predict Failure… Have a Plan to Prevent It
-          </h2>
-          <p className="max-w-2xl mx-auto text-lg mb-6 text-gray-700">
-            Everyone’s chasing the next AI sensor or failure prediction model.
-            But what’s the point of predicting failure if you don’t have a preventive plan to act on it?
-          </p>
-          <p className="max-w-2xl mx-auto text-lg mb-6 text-gray-700">
-            You can’t optimize what you haven’t planned for. ArcTecFox builds your baseline preventive
-            maintenance plan in less than 60 seconds — so you’re not putting the cart before the horse.
-          </p>
-          <ul className="max-w-md mx-auto text-left space-y-2 text-gray-800 mb-6">
-            <li>✅ Fast, structured PMs</li>
-            <li>✅ AI-generated using reliability engineering best practices</li>
-            <li>✅ Instantly usable in Excel, PDF, or your CMMS</li>
-          </ul>
-          <p className="font-semibold text-gray-900">
-            First plan. Then predict. Then optimize. <br className="hidden sm:block" />
-            Most skip step 1 — don’t be most.
-          </p>
-        </div>
-      </section>
-
-      {/* Free Offer */}
-      <section className="bg-gray-100 py-14 text-center">
-        <div className="max-w-4xl mx-auto px-4">
-          <h2 className="text-3xl font-semibold text-gray-800 mb-4">
-            Try It Free—No Sign-Up Needed
-          </h2>
-        <p className="text-gray-700 mb-6 max-w-2xl mx-auto">
-            Enter your asset below and get a complete preventive maintenance plan instantly.
-          </p>
-
-          <ul className="text-left max-w-xl mx-auto text-gray-700 mb-8 space-y-2">
-            <li>✔ Task details, intervals, and schedules</li>
-            <li>✔ Delivered as a clean Excel file (plus optional PDF)</li>
-            <li>✔ Based on proven standards + AI logic</li>
-            <li>✔ Ready to share or import into your CMMS</li>
-          </ul>
-
-          <p className="text-gray-600 mb-6">Takes less than 1 minute to complete.</p>
-
-          <button
-            onClick={scrollToPlanner}
-            className="inline-flex items-center gap-2 bg-blue-600 text-white px-6 py-3 rounded-lg hover:bg-blue-700 shadow"
-          >
-            <span>👉</span> Start Planning in 60 Seconds
-          </button>
-
-          <p className="text-sm text-gray-600 mt-3">
-            Your preventive maintenance plan will be generated instantly and emailed to you.
-          </p>
-        </div>
-      </section>
-
-      {/* Planner + Progress */}
-      <section id="pm-planner-section" className="max-w-5xl mx-auto px-4 py-16">
-        <ProgressBar
-          progress={completion}
-          label={
-            assetName
-              ? `You almost have your preventive maintenance plan for "${assetName}"`
-              : `You’re close—answer a few fields to generate your plan`
-          }
-        />
-        <PMPlannerOpen
-          onChange={handlePlannerProgress}
-          onGenerate={handlePlannerSubmit}
-          disabled={submitting}
-          resetTrigger={resetFormTrigger}
-        />
-      </section>
-
-      {showLeadModal && (
-        <LeadCaptureModal
-          submitting={submitting}
-          onClose={() => setShowLeadModal(false)}
-          onLeadSubmit={handleLeadSubmit}
-        />
-      )}
-      
-      <ParentPlanLoadingModal 
-        isOpen={showLoadingModal}
-        status={loadingStatus}
-        progress={loadingProgress}
-      />
-
-      <footer className="mt-12 border-t py-6" />
-    </div>
->>>>>>> dc28131e
+
     </>
   );
 }