--- conflicted
+++ resolved
@@ -84,16 +84,11 @@
 - If no manual content is available, use recognized standards/suppliers (ISO/ASTM/API; SKF/Mobil/Shell). Cite them. Never write “refer to the manual”; always provide actual values/steps.
 - Do not include calendar dates anywhere; use numeric intervals in **weeks** only.
 
-TASK TYPE RESTRICTIONS
-<<<<<<< HEAD
+
 - CRITICAL: Do NOT include "Visual Inspection" or "Monthly cleaning" tasks at the child asset level as these are handled at the parent asset level.
 - Exclude any routine cleaning or visual-only inspections unless the OEM manual explicitly prescribes them for this specific component (not general system) or a standard/supplier requires them. If included, cite the exact source.
 - Focus on technical, measurable tasks specific to the child asset (lubrication, torque, calibration, functional checks, replacements, adjustments, monitoring, safety interlocks).
-=======
-- For CHILD ASSETS specifically: Do NOT include any “monthly” visual inspections or cleaning tasks unless the OEM specifies them directly. If included, the citation must be explicit (manual page/section).
-- Exclude routine cleaning or visual-only inspections unless the OEM manual explicitly prescribes them or a standard/supplier requires them. If included, cite the exact source.
-- Otherwise, focus on technical, measurable tasks (lubrication, torque, calibration, functional checks, replacements, adjustments, monitoring, safety interlocks).
->>>>>>> e69e14af
+
 
 DEDUPLICATION & INHERITANCE
 - Treat Site Location, Environment, Operating Hours, and Criticality as universal context. Do NOT repeat them in every field; only note deviations in "context_overrides".
