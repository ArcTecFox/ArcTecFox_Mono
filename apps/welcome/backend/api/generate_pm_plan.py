from fastapi import APIRouter, HTTPException, Request
from pydantic import BaseModel
import google.generativeai as genai
from datetime import datetime
import logging
import os
from typing import Optional
import sys
sys.path.append('..')
from file_processor import file_processor

router = APIRouter()
logger = logging.getLogger("main")

genai.configure(api_key=os.getenv("GEMINI_API_KEY"))



class PMPlanInput(BaseModel):
    name: str
    model: str
    serial: str
    category: str
    hours: str  # Operating hours
    frequency: str
    criticality: str
    additional_context: str  # Replaces usage cycles

def generate_prompt(data: PMPlanInput) -> str:
    today = datetime.utcnow().date().isoformat()
    return f"""
You are an expert in preventive maintenance (PM) for industrial assets. Generate a detailed preventive maintenance plan for the following asset:

- Name: {data.name}
- Model: {data.model}
- Serial: {data.serial}
- Category: {data.category}
- Operating Hours: {data.hours}
- PM Frequency: {data.frequency}
- Criticality: {data.criticality}
- Additional Context: {data.additional_context}
- Plan Start Date: {today}

**Instructions:**

1. Organize tasks into the following standard frequency groups:
   - Daily
   - Weekly
   - Monthly
   - Quarterly
   - Yearly

2. For each task, provide these fields:
   - "task_name": a clear, specific task name.
   - "maintenance_interval": one of the frequency groups above.
   - "instructions": an array of clear, step-by-step instructions to complete the task.
   - "reason": why this task is necessary for asset reliability, performance, or safety.
   - "engineering_rationale": a technical explanation considering the asset's operating hours ({data.hours}), criticality ({data.criticality}), category ({data.category}), and **especially the additional context** ({data.additional_context}). If the task addresses the additional context directly, clearly highlight this.
   - "safety_precautions": important safety measures for performing the task safely.
   - "common_failures_prevented": typical failure modes this task prevents. When applicable, highlight **grease points**, **typical failure points**, or wear-prone components.
<<<<<<< HEAD
   - "usage_insights": insights specific to {data.hours} operating hours and the additional context. Do not reference usage cycles.
   - "estimated_time_minutes": the estimated time to complete the task, in minutes.
   - "tools_needed": an array of required tools to perform the task.
   - "number_of_technicians": recommended number of technicians needed to complete the task.
   - "comments": a free-form field for additional comments or considerations.
=======
   - "usage_insights": insights specific to {data.hours} operating hours and the additional context.
>>>>>>> 5cb3aed7
   - "scheduled_dates": an array of specific dates for the next 12 months starting from {today}, based on the task frequency.
   - "recommended_materials": list specific brands, types, and grades of required materials (e.g., lubricants, filters, belts). Include product examples (e.g., "Mobil SHC 632 gear oil", "SKF LGMT 2 grease") where applicable.
   - "citations": cite reliable sources for each task—ideally from the manufacturer’s manual. If unavailable, use credible industry references (e.g., ISO, ASTM, API, Mobil, SKF, Shell).

3. If applicable, for lubrication or greasing tasks:
   - Identify all grease points or lubrication zones.
   - Recommend lubrication frequency and the exact type/brand of grease or oil.
   - Explain how proper lubrication prevents wear, overheating, or failure.
   - Align recommendations with the asset's actual operating conditions and any special notes from the additional context.

<<<<<<< HEAD
4. **MANDATORY:** Ensure that every relevant task addresses the "Additional Context" provided. If the additional context describes specific concerns, environmental factors, operating conditions, or customer requirements, clearly explain how the PM plan mitigates or supports those factors within the relevant fields (e.g., "engineering_rationale", "usage_insights", or "comments").

5. Prioritize information from the manufacturer’s manual. If not available, rely on best practices from industry standards and reputable sources.

**Output Format:**

Return a single valid JSON object structured like this:

=======
4. Prioritize information from the manufacturer’s manual. If not available, rely on best practices from industry standards and reputable sources.

**Output Format:**

Return a single valid JSON object structured like this:

>>>>>>> 5cb3aed7
```json
{{ "maintenance_plan": [ {{task1}}, {{task2}}, ... ] }}
```

⚠️ **IMPORTANT:** Return only the raw JSON output. Do not include markdown formatting, explanations, or commentary.
"""


@router.post("/api/generate-ai-plan")
async def generate_ai_plan(input: PMPlanInput, request: Request):
    logger.info(f"🚀 Received AI plan request: {input.name}")
    prompt = generate_prompt(input)

    try:
        model = genai.GenerativeModel('gemini-2.0-flash-exp')
        full_prompt = "You are an expert in preventive maintenance planning.\n\n" + prompt
        response = model.generate_content(
            full_prompt,
            generation_config=genai.types.GenerationConfig(
                temperature=0.7,
                max_output_tokens=8192,
            )
        )
        ai_output = response.text
        logger.info("✅ AI plan generated successfully")
        return {"plan": ai_output}
<<<<<<< HEAD
    except APIConnectionError as e:
        logger.error(f"🔌 OpenAI connection error: {e}")
        raise HTTPException(status_code=502, detail="OpenAI connection failed.")
    except OpenAIError as e:
        logger.error(f"🧐 OpenAI API error: {e}")
        raise HTTPException(status_code=500, detail="OpenAI API error.")
    except Exception as e:
        logger.error(f"❌ Unexpected error: {e}")
        raise HTTPException(status_code=500, detail="Unexpected server error.")
=======

    except Exception as e:
        logger.error(f"❌ Gemini API error: {e}")
        raise HTTPException(status_code=500, detail="Gemini API error.")
>>>>>>> 5cb3aed7
<|MERGE_RESOLUTION|>--- conflicted
+++ resolved
@@ -13,7 +13,6 @@
 logger = logging.getLogger("main")
 
 genai.configure(api_key=os.getenv("GEMINI_API_KEY"))
-
 
 
 class PMPlanInput(BaseModel):
@@ -58,15 +57,7 @@
    - "engineering_rationale": a technical explanation considering the asset's operating hours ({data.hours}), criticality ({data.criticality}), category ({data.category}), and **especially the additional context** ({data.additional_context}). If the task addresses the additional context directly, clearly highlight this.
    - "safety_precautions": important safety measures for performing the task safely.
    - "common_failures_prevented": typical failure modes this task prevents. When applicable, highlight **grease points**, **typical failure points**, or wear-prone components.
-<<<<<<< HEAD
-   - "usage_insights": insights specific to {data.hours} operating hours and the additional context. Do not reference usage cycles.
-   - "estimated_time_minutes": the estimated time to complete the task, in minutes.
-   - "tools_needed": an array of required tools to perform the task.
-   - "number_of_technicians": recommended number of technicians needed to complete the task.
-   - "comments": a free-form field for additional comments or considerations.
-=======
    - "usage_insights": insights specific to {data.hours} operating hours and the additional context.
->>>>>>> 5cb3aed7
    - "scheduled_dates": an array of specific dates for the next 12 months starting from {today}, based on the task frequency.
    - "recommended_materials": list specific brands, types, and grades of required materials (e.g., lubricants, filters, belts). Include product examples (e.g., "Mobil SHC 632 gear oil", "SKF LGMT 2 grease") where applicable.
    - "citations": cite reliable sources for each task—ideally from the manufacturer’s manual. If unavailable, use credible industry references (e.g., ISO, ASTM, API, Mobil, SKF, Shell).
@@ -77,23 +68,12 @@
    - Explain how proper lubrication prevents wear, overheating, or failure.
    - Align recommendations with the asset's actual operating conditions and any special notes from the additional context.
 
-<<<<<<< HEAD
-4. **MANDATORY:** Ensure that every relevant task addresses the "Additional Context" provided. If the additional context describes specific concerns, environmental factors, operating conditions, or customer requirements, clearly explain how the PM plan mitigates or supports those factors within the relevant fields (e.g., "engineering_rationale", "usage_insights", or "comments").
-
-5. Prioritize information from the manufacturer’s manual. If not available, rely on best practices from industry standards and reputable sources.
-
-**Output Format:**
-
-Return a single valid JSON object structured like this:
-
-=======
 4. Prioritize information from the manufacturer’s manual. If not available, rely on best practices from industry standards and reputable sources.
 
 **Output Format:**
 
 Return a single valid JSON object structured like this:
 
->>>>>>> 5cb3aed7
 ```json
 {{ "maintenance_plan": [ {{task1}}, {{task2}}, ... ] }}
 ```
@@ -120,19 +100,7 @@
         ai_output = response.text
         logger.info("✅ AI plan generated successfully")
         return {"plan": ai_output}
-<<<<<<< HEAD
-    except APIConnectionError as e:
-        logger.error(f"🔌 OpenAI connection error: {e}")
-        raise HTTPException(status_code=502, detail="OpenAI connection failed.")
-    except OpenAIError as e:
-        logger.error(f"🧐 OpenAI API error: {e}")
-        raise HTTPException(status_code=500, detail="OpenAI API error.")
-    except Exception as e:
-        logger.error(f"❌ Unexpected error: {e}")
-        raise HTTPException(status_code=500, detail="Unexpected server error.")
-=======
 
     except Exception as e:
         logger.error(f"❌ Gemini API error: {e}")
-        raise HTTPException(status_code=500, detail="Gemini API error.")
->>>>>>> 5cb3aed7
+        raise HTTPException(status_code=500, detail="Gemini API error.")